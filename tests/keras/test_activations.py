import pytest
<<<<<<< HEAD
from keras import backend as K
=======
>>>>>>> 5575f4a5
import numpy as np
from numpy.testing import assert_allclose

from keras import backend as K
from keras import activations


def get_standard_values():
    '''
    These are just a set of floats used for testing the activation
    functions, and are useful in multiple tests.
    '''
    return np.array([[0, 0.1, 0.5, 0.9, 1.0]], dtype=K.floatx())


<<<<<<< HEAD
# Reference sigmoid, numerically stable
def ref_sigmoid(x):
    if x >= 0:
        return 1 / (1 + np.exp(-x))
    else:
        z = np.exp(x)
        return z / (1 + z)
vec_sigmoid = np.vectorize(ref_sigmoid)


# Reference hard sigmoid with slope and shift values from theano, see
# https://github.com/Theano/Theano/blob/master/theano/tensor/nnet/sigm.py
def ref_hard_sigmoid(x):
    x = (x * 0.2) + 0.5
    z = 0.0 if x <= 0 else (1.0 if x >= 1 else x)
    return z
vec_hard_sigmoid = np.vectorize(ref_hard_sigmoid)


# Reference softplus implementation
def ref_softplus(x):
    return np.log(np.ones_like(x) + np.exp(x))


# Test using a reference implementation of softmax
def ref_softmax(values):
    m = np.max(values)
    e = np.exp(values - m)
    return e / np.sum(e)


def test_softmax():
    from keras.activations import softmax

    x = K.placeholder(ndim=2)
    softmax_out = softmax(x)
    f = K.function([x], [softmax_out])
    test_values = get_standard_values()

    result = f([test_values])[0]
    expected = ref_softmax(test_values)
    assert_allclose(result, expected, rtol=1e-05)


def test_softplus():
    from keras.activations import softplus

    x = K.placeholder(ndim=2)
    softplus_out = softplus(x)
    f = K.function([x], [softplus_out])
    test_values = get_standard_values()

    result = f([test_values])[0]
    expected = ref_softplus(test_values)
    assert_allclose(result, expected, rtol=1e-05)


def test_sigmoid():
    from keras.activations import sigmoid

    x = K.placeholder(ndim=2)
    sig_out = sigmoid(x)
    f = K.function([x], [sig_out])
    test_values = get_standard_values()

    result = f([test_values])[0]
    expected = vec_sigmoid(test_values)
    assert_allclose(result, expected, rtol=1e-05)


def test_hard_sigmoid():
    from keras.activations import hard_sigmoid

    x = K.placeholder(ndim=2)
    hard_sig_out = hard_sigmoid(x)
    f = K.function([x], [hard_sig_out])
    test_values = get_standard_values()

    result = f([test_values])[0]
    expected = vec_hard_sigmoid(test_values)
    assert_allclose(result, expected, rtol=1e-05)


def test_relu():
    '''
    Relu implementation doesn't depend on the value being
    a theano variable. Testing ints, floats and theano tensors.
    '''
    from keras.activations import relu as r

    x = K.placeholder(ndim=2)
    exp = r(x)
    f = K.function([x], [exp])

    test_values = get_standard_values()
    result = f([test_values])[0]

    # because no negatives in test values
    assert_allclose(result, test_values, rtol=1e-05)


def test_tanh():
    from keras.activations import tanh as t
    test_values = get_standard_values()

    x = K.placeholder(ndim=2)
    exp = t(x)
    f = K.function([x], [exp])

    result = f([test_values])[0]
    expected = np.tanh(test_values)
    assert_allclose(result, expected, rtol=1e-05)


def test_linear():
    '''
    This function does no input validation, it just returns the thing
    that was passed in.
    '''
    from keras.activations import linear as l

    xs = [1, 5, True, None, 'foo']
    for x in xs:
        assert x == l(x)
=======
def test_softmax():
    # Test using a reference implementation of softmax
    def softmax(values):
        m = np.max(values)
        e = np.exp(values - m)
        return e / np.sum(e)

    x = K.placeholder(ndim=2)
    f = K.function([x], [activations.softmax(x)])
    test_values = get_standard_values()

    result = f([test_values])[0]
    expected = softmax(test_values)
    assert_allclose(result, expected, rtol=1e-05)


def test_relu():
    '''
    Relu implementation doesn't depend on the value being
    a theano variable. Testing ints, floats and theano tensors.
    '''
    x = K.placeholder(ndim=2)
    f = K.function([x], [activations.relu(x)])

    test_values = get_standard_values()
    result = f([test_values])[0]

    # because no negatives in test values
    assert_allclose(result, test_values, rtol=1e-05)


def test_tanh():
    test_values = get_standard_values()

    x = K.placeholder(ndim=2)
    exp = activations.tanh(x)
    f = K.function([x], [exp])

    result = f([test_values])[0]
    expected = np.tanh(test_values)
    assert_allclose(result, expected, rtol=1e-05)


def test_linear():
    '''
    This function does no input validation, it just returns the thing
    that was passed in.
    '''
    xs = [1, 5, True, None, 'foo']
    for x in xs:
        assert(x == activations.linear(x))


if __name__ == '__main__':
    pytest.main([__file__])
>>>>>>> 5575f4a5
<|MERGE_RESOLUTION|>--- conflicted
+++ resolved
@@ -1,8 +1,4 @@
 import pytest
-<<<<<<< HEAD
-from keras import backend as K
-=======
->>>>>>> 5575f4a5
 import numpy as np
 from numpy.testing import assert_allclose
 
@@ -18,134 +14,10 @@
     return np.array([[0, 0.1, 0.5, 0.9, 1.0]], dtype=K.floatx())
 
 
-<<<<<<< HEAD
-# Reference sigmoid, numerically stable
-def ref_sigmoid(x):
-    if x >= 0:
-        return 1 / (1 + np.exp(-x))
-    else:
-        z = np.exp(x)
-        return z / (1 + z)
-vec_sigmoid = np.vectorize(ref_sigmoid)
-
-
-# Reference hard sigmoid with slope and shift values from theano, see
-# https://github.com/Theano/Theano/blob/master/theano/tensor/nnet/sigm.py
-def ref_hard_sigmoid(x):
-    x = (x * 0.2) + 0.5
-    z = 0.0 if x <= 0 else (1.0 if x >= 1 else x)
-    return z
-vec_hard_sigmoid = np.vectorize(ref_hard_sigmoid)
-
-
-# Reference softplus implementation
-def ref_softplus(x):
-    return np.log(np.ones_like(x) + np.exp(x))
-
-
-# Test using a reference implementation of softmax
-def ref_softmax(values):
-    m = np.max(values)
-    e = np.exp(values - m)
-    return e / np.sum(e)
-
-
 def test_softmax():
-    from keras.activations import softmax
-
-    x = K.placeholder(ndim=2)
-    softmax_out = softmax(x)
-    f = K.function([x], [softmax_out])
-    test_values = get_standard_values()
-
-    result = f([test_values])[0]
-    expected = ref_softmax(test_values)
-    assert_allclose(result, expected, rtol=1e-05)
-
-
-def test_softplus():
-    from keras.activations import softplus
-
-    x = K.placeholder(ndim=2)
-    softplus_out = softplus(x)
-    f = K.function([x], [softplus_out])
-    test_values = get_standard_values()
-
-    result = f([test_values])[0]
-    expected = ref_softplus(test_values)
-    assert_allclose(result, expected, rtol=1e-05)
-
-
-def test_sigmoid():
-    from keras.activations import sigmoid
-
-    x = K.placeholder(ndim=2)
-    sig_out = sigmoid(x)
-    f = K.function([x], [sig_out])
-    test_values = get_standard_values()
-
-    result = f([test_values])[0]
-    expected = vec_sigmoid(test_values)
-    assert_allclose(result, expected, rtol=1e-05)
-
-
-def test_hard_sigmoid():
-    from keras.activations import hard_sigmoid
-
-    x = K.placeholder(ndim=2)
-    hard_sig_out = hard_sigmoid(x)
-    f = K.function([x], [hard_sig_out])
-    test_values = get_standard_values()
-
-    result = f([test_values])[0]
-    expected = vec_hard_sigmoid(test_values)
-    assert_allclose(result, expected, rtol=1e-05)
-
-
-def test_relu():
     '''
-    Relu implementation doesn't depend on the value being
-    a theano variable. Testing ints, floats and theano tensors.
+    Test using a reference implementation of softmax
     '''
-    from keras.activations import relu as r
-
-    x = K.placeholder(ndim=2)
-    exp = r(x)
-    f = K.function([x], [exp])
-
-    test_values = get_standard_values()
-    result = f([test_values])[0]
-
-    # because no negatives in test values
-    assert_allclose(result, test_values, rtol=1e-05)
-
-
-def test_tanh():
-    from keras.activations import tanh as t
-    test_values = get_standard_values()
-
-    x = K.placeholder(ndim=2)
-    exp = t(x)
-    f = K.function([x], [exp])
-
-    result = f([test_values])[0]
-    expected = np.tanh(test_values)
-    assert_allclose(result, expected, rtol=1e-05)
-
-
-def test_linear():
-    '''
-    This function does no input validation, it just returns the thing
-    that was passed in.
-    '''
-    from keras.activations import linear as l
-
-    xs = [1, 5, True, None, 'foo']
-    for x in xs:
-        assert x == l(x)
-=======
-def test_softmax():
-    # Test using a reference implementation of softmax
     def softmax(values):
         m = np.max(values)
         e = np.exp(values - m)
@@ -157,6 +29,66 @@
 
     result = f([test_values])[0]
     expected = softmax(test_values)
+    assert_allclose(result, expected, rtol=1e-05)
+
+
+def test_softplus():
+    '''
+    Test using a reference softplus implementation
+    '''
+    def softplus(x):
+        return np.log(np.ones_like(x) + np.exp(x))
+
+    x = K.placeholder(ndim=2)
+    f = K.function([x],  [activations.softplus(x)])
+    test_values = get_standard_values()
+
+    result = f([test_values])[0]
+    expected = softplus(test_values)
+    assert_allclose(result, expected, rtol=1e-05)
+
+
+def test_sigmoid():
+    '''
+    Test using a numerically stable reference sigmoid implementation
+    '''
+    def ref_sigmoid(x):
+        if x >= 0:
+            return 1 / (1 + np.exp(-x))
+        else:
+            z = np.exp(x)
+            return z / (1 + z)
+    sigmoid = np.vectorize(ref_sigmoid)
+
+    x = K.placeholder(ndim=2)
+    f = K.function([x],  [activations.sigmoid(x)])
+    test_values = get_standard_values()
+
+    result = f([test_values])[0]
+    expected = sigmoid(test_values)
+    assert_allclose(result, expected, rtol=1e-05)
+
+
+def test_hard_sigmoid():
+    '''
+    Test using a reference hard sigmoid implementation
+    '''
+    def ref_hard_sigmoid(x):
+        '''
+        Reference hard sigmoid with slope and shift values from theano, see
+        https://github.com/Theano/Theano/blob/master/theano/tensor/nnet/sigm.py
+        '''
+        x = (x * 0.2) + 0.5
+        z = 0.0 if x <= 0 else (1.0 if x >= 1 else x)
+        return z
+    hard_sigmoid = np.vectorize(ref_hard_sigmoid)
+
+    x = K.placeholder(ndim=2)
+    f = K.function([x],  [activations.hard_sigmoid(x)])
+    test_values = get_standard_values()
+
+    result = f([test_values])[0]
+    expected = hard_sigmoid(test_values)
     assert_allclose(result, expected, rtol=1e-05)
 
 
@@ -198,5 +130,4 @@
 
 
 if __name__ == '__main__':
-    pytest.main([__file__])
->>>>>>> 5575f4a5
+    pytest.main([__file__])