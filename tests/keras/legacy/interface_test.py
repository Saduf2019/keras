--- conflicted
+++ resolved
@@ -63,7 +63,6 @@
 def test_prelu_legacy_interface():
     old_layer = keras.layers.PReLU(init='zero', name='p')
     new_layer = keras.layers.PReLU('zero', name='p')
-
     assert json.dumps(old_layer.get_config()) == json.dumps(new_layer.get_config())
 
 
@@ -75,27 +74,6 @@
 
 
 @keras_test
-<<<<<<< HEAD
-def test_maxpooling2d_legacy_interface():
-    old_layer = keras.layers.MaxPool2D(pool_length=2, border_mode='valid', name='maxpool2d')
-    new_layer = keras.layers.MaxPool2D(pool_size=2, padding='valid', name='maxpool2d')
-    assert json.dumps(old_layer.get_config()) == json.dumps(new_layer.get_config())
-
-    old_layer = keras.layers.MaxPool2D(2, padding='valid', name='maxpool2d')
-    new_layer = keras.layers.MaxPool2D(pool_size=2, padding='valid', name='maxpool2d')
-    assert json.dumps(old_layer.get_config()) == json.dumps(new_layer.get_config())
-
-    old_layer = keras.layers.MaxPool2D(2, padding='valid', dim_ordering='tf', name='maxpool2d')
-    new_layer = keras.layers.MaxPool2D(pool_size=2, padding='valid', data_format='channels_last', name='maxpool2d')
-    assert json.dumps(old_layer.get_config()) == json.dumps(new_layer.get_config())
-
-    old_layer = keras.layers.MaxPool2D(2, padding='valid', dim_ordering='th', name='maxpool2d')
-    new_layer = keras.layers.MaxPool2D(pool_size=2, padding='valid', data_format='channels_first', name='maxpool2d')
-    assert json.dumps(old_layer.get_config()) == json.dumps(new_layer.get_config())
-
-    old_layer = keras.layers.MaxPool2D(2, padding='valid', dim_ordering='default', name='maxpool2d')
-    new_layer = keras.layers.MaxPool2D(pool_size=2, padding='valid', name='maxpool2d')
-=======
 def test_lstm_legacy_interface():
     old_layer = keras.layers.LSTM(input_shape=[3, 5], output_dim=2, name='d')
     new_layer = keras.layers.LSTM(2, input_shape=[3, 5], name='d')
@@ -147,32 +125,10 @@
                                   recurrent_dropout=0.1,
                                   name='LSTM')
 
->>>>>>> 6f4a8640
-    assert json.dumps(old_layer.get_config()) == json.dumps(new_layer.get_config())
-
-
-@keras_test
-<<<<<<< HEAD
-def test_avgpooling2d_legacy_interface():
-    old_layer = keras.layers.AvgPool2D(pool_length=2, border_mode='valid', name='avgpooling2d')
-    new_layer = keras.layers.AvgPool2D(pool_size=2, padding='valid', name='avgpooling2d')
-    assert json.dumps(old_layer.get_config()) == json.dumps(new_layer.get_config())
-
-    old_layer = keras.layers.AvgPool2D(2, padding='valid', name='avgpooling2d')
-    new_layer = keras.layers.AvgPool2D(pool_size=2, padding='valid', name='avgpooling2d')
-    assert json.dumps(old_layer.get_config()) == json.dumps(new_layer.get_config())
-
-    old_layer = keras.layers.AvgPool2D(2, padding='valid', dim_ordering='tf', name='avgpooling2d')
-    new_layer = keras.layers.AvgPool2D(pool_size=2, padding='valid', data_format='channels_last', name='avgpooling2d')
-    assert json.dumps(old_layer.get_config()) == json.dumps(new_layer.get_config())
-
-    old_layer = keras.layers.AvgPool2D(2, padding='valid', dim_ordering='th', name='avgpooling2d')
-    new_layer = keras.layers.AvgPool2D(pool_size=2, padding='valid', data_format='channels_first', name='avgpooling2d')
-    assert json.dumps(old_layer.get_config()) == json.dumps(new_layer.get_config())
-
-    old_layer = keras.layers.AvgPool2D(2, padding='valid', dim_ordering='default', name='avgpooling2d')
-    new_layer = keras.layers.AvgPool2D(pool_size=2, padding='valid', name='avgpooling2d')
-=======
+    assert json.dumps(old_layer.get_config()) == json.dumps(new_layer.get_config())
+
+
+@keras_test
 def test_simplernn_legacy_interface():
     old_layer = keras.layers.SimpleRNN(input_shape=[3, 5], output_dim=2, name='d')
     new_layer = keras.layers.SimpleRNN(2, input_shape=[3, 5], name='d')
@@ -223,6 +179,7 @@
                                  name='GRU')
     assert json.dumps(old_layer.get_config()) == json.dumps(new_layer.get_config())
 
+
 @keras_test
 def test_gaussiandropout_legacy_interface():
     old_layer = keras.layers.GaussianDropout(p=0.6, name='drop')
@@ -230,7 +187,52 @@
     new_layer_2 = keras.layers.GaussianDropout(0.6, name='drop')
     assert json.dumps(old_layer.get_config()) == json.dumps(new_layer_1.get_config())
     assert json.dumps(old_layer.get_config()) == json.dumps(new_layer_2.get_config())
->>>>>>> 6f4a8640
+
+
+@keras_test
+def test_maxpooling2d_legacy_interface():
+    old_layer = keras.layers.MaxPool2D(pool_length=2, border_mode='valid', name='maxpool2d')
+    new_layer = keras.layers.MaxPool2D(pool_size=2, padding='valid', name='maxpool2d')
+    assert json.dumps(old_layer.get_config()) == json.dumps(new_layer.get_config())
+
+    old_layer = keras.layers.MaxPool2D(2, padding='valid', name='maxpool2d')
+    new_layer = keras.layers.MaxPool2D(pool_size=2, padding='valid', name='maxpool2d')
+    assert json.dumps(old_layer.get_config()) == json.dumps(new_layer.get_config())
+
+    old_layer = keras.layers.MaxPool2D(2, padding='valid', dim_ordering='tf', name='maxpool2d')
+    new_layer = keras.layers.MaxPool2D(pool_size=2, padding='valid', data_format='channels_last', name='maxpool2d')
+    assert json.dumps(old_layer.get_config()) == json.dumps(new_layer.get_config())
+
+    old_layer = keras.layers.MaxPool2D(2, padding='valid', dim_ordering='th', name='maxpool2d')
+    new_layer = keras.layers.MaxPool2D(pool_size=2, padding='valid', data_format='channels_first', name='maxpool2d')
+    assert json.dumps(old_layer.get_config()) == json.dumps(new_layer.get_config())
+
+    old_layer = keras.layers.MaxPool2D(2, padding='valid', dim_ordering='default', name='maxpool2d')
+    new_layer = keras.layers.MaxPool2D(pool_size=2, padding='valid', name='maxpool2d')
+    assert json.dumps(old_layer.get_config()) == json.dumps(new_layer.get_config())
+
+
+@keras_test
+def test_avgpooling2d_legacy_interface():
+    old_layer = keras.layers.AvgPool2D(pool_length=2, border_mode='valid', name='avgpooling2d')
+    new_layer = keras.layers.AvgPool2D(pool_size=2, padding='valid', name='avgpooling2d')
+    assert json.dumps(old_layer.get_config()) == json.dumps(new_layer.get_config())
+
+    old_layer = keras.layers.AvgPool2D(2, padding='valid', name='avgpooling2d')
+    new_layer = keras.layers.AvgPool2D(pool_size=2, padding='valid', name='avgpooling2d')
+    assert json.dumps(old_layer.get_config()) == json.dumps(new_layer.get_config())
+
+    old_layer = keras.layers.AvgPool2D(2, padding='valid', dim_ordering='tf', name='avgpooling2d')
+    new_layer = keras.layers.AvgPool2D(pool_size=2, padding='valid', data_format='channels_last', name='avgpooling2d')
+    assert json.dumps(old_layer.get_config()) == json.dumps(new_layer.get_config())
+
+    old_layer = keras.layers.AvgPool2D(2, padding='valid', dim_ordering='th', name='avgpooling2d')
+    new_layer = keras.layers.AvgPool2D(pool_size=2, padding='valid', data_format='channels_first', name='avgpooling2d')
+    assert json.dumps(old_layer.get_config()) == json.dumps(new_layer.get_config())
+
+    old_layer = keras.layers.AvgPool2D(2, padding='valid', dim_ordering='default', name='avgpooling2d')
+    new_layer = keras.layers.AvgPool2D(pool_size=2, padding='valid', name='avgpooling2d')
+    assert json.dumps(old_layer.get_config()) == json.dumps(new_layer.get_config())
 
 
 if __name__ == '__main__':
